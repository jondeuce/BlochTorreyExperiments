--- conflicted
+++ resolved
@@ -188,9 +188,7 @@
         x::AbstractVector{T},
         norm = LinearAlgebra.norm;
         rtol = √eps(T),
-<<<<<<< HEAD
         atol = eps(T),
-        norm = LinearAlgebra.norm
     ) where {T}
 
     uniqueset = Vector{T}()
@@ -222,10 +220,6 @@
         atol = eps(T),
         norm = LinearAlgebra.norm
     ) where {T}
-=======
-        atol = eps(T)
-    ) where T
->>>>>>> c95f1ca3
 
     uniqueset = T[]
     sizehint!(uniqueset, length(x))
@@ -241,10 +235,6 @@
             end
         end
         isunique && push!(uniqueset, xi)
-<<<<<<< HEAD
-        # push!(idxs, i)
-=======
->>>>>>> c95f1ca3
     end
     resize!(uniqueset, length(uniqueset))
 
