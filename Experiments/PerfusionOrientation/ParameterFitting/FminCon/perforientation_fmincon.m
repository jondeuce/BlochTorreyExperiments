%PERFORIENTATION_FMINCON

%Save a copy of this script in the directory of the caller
backupscript  = sprintf('%s__%s.m',datestr(now,30),mfilename);
currentscript = strcat(mfilename('fullpath'), '.m');
copyfile(currentscript,backupscript);

%Save a copy of perforientation_fun in the directory of the caller
backupoptfun  = sprintf('%s__%s.m',datestr(now,30),'perforientation_fun');
currentoptfun = which('perforientation_fun');
copyfile(currentoptfun,backupoptfun);

%Save diary of workspace
DiaryFilename = [datestr(now,30), '__', 'diary.txt'];
% DiaryFilename = '';
if ~isempty(DiaryFilename)
    diary(DiaryFilename);
else
    display_text('WARNING: Not recording prompt output to diary', 75, '=', true, [true,true]);
    input('[Press enter to continue...]\n\n')
end

% ---- Angles to simulate ---- %
% alpha_range = [2.5, 47.5, 87.5];
alpha_range = 2.5:5.0:87.5;
% alpha_range = 22.5:5.0:87.5;
% alpha_range = 7.5:10.0:87.5;
% alpha_range = 17.5:10.0:87.5;
% alpha_range = 7.5:20.0:87.5;
% alpha_range = [17.5, 32.5, 52.5, 67.5, 87.5];
% alpha_range = [37.5, 52.5, 72.5, 17.5, 87.5];
% alpha_range = [2.5, 17.5, 27.5, 37.5, 47.5, 57.5, 67.5, 77.5, 82.5, 87.5];

% =============================== DATA ================================== %

% % ---- GRE w/ Diffusion Initial Guess (large minor) ---- %
% lb  = [ 4.000,          1.0000/100,         0.8000/100 ];
% CA0 =   6.230;  iBVF0 = 2.2999/100; aBVF0 = 1.1601/100;
% ub  = [ 8.000,          3.5000/100,         1.5000/100 ];

% ---- GRE w/ Diffusion Initial Guess (small minor) ---- %
lb  = [ 3.0000,          1.2000/100,         0.5000/100 ];
CA0 =   3.8969;  iBVF0 = 1.6407/100; aBVF0 = 0.8261/100;
ub  = [ 6.0000,          2.0000/100,         1.0000/100 ];

% % ---- GRE w/ Diffusion Initial Guess (small minor) ---- %
% lb  = [ 3.5000,          1.0000/100,         0.6000/100 ];
% CA0 =   4.3226;  iBVF0 = 1.2279/100; aBVF0 = 0.7951/100;
% ub  = [ 5.5000,          1.5000/100,         1.1000/100 ];

x0 = [CA0, iBVF0, aBVF0];

type = 'GRE';
[alpha_range, dR2_Data, TE, VoxelSize, VoxelCenter, GridSize, BinCounts] = get_GRE_data(alpha_range);
TE = 40e-3; VoxelSize = [1750,1750,1750]; VoxelCenter = [0,0,0]; GridSize = [350,350,350];
Weights = BinCounts / sum(BinCounts(:));

% % ---- SE w/ Diffusion Initial Guess ---- %
% lb  = [ 1.0000,          0.5000/100,         0.5000/100 ];
% CA0 =   3.7152;  iBVF0 = 1.6334/100; aBVF0 = 1.0546/100;
% ub  = [ 8.0000,          2.5000/100,         2.5000/100 ];
% 
% x0  = [CA0, iBVF0, aBVF0];
% 
% type = 'SE';
% [alpha_range, dR2_Data, TE, VoxelSize, VoxelCenter, GridSize] = get_SE_data(alpha_range);
% 
% % TE = 60e-3; VoxelSize = [3000,3000,3000]; VoxelCenter = [0,0,0]; GridSize = [512,512,512];

% ======================== BLOCH-TORREY SETTINGS ======================== %

Nmajor = 9;
Rminor_mu = 7.0;
Rminor_sig = 0.0;
% Rminor_mu = 13.7;
% Rminor_sig = 2.1;

% ---- With Diffusion ---- %
<<<<<<< HEAD
D_Tissue = 2000; %[um^2/s]
D_Blood = []; %[um^2/s]
D_VRS = []; %[um^2/s]
MaskType = '';

% D_Tissue = 1000; %[um^2/s]
% D_Blood = 2000; %[um^2/s]
% D_VRS = 3000; %[um^2/s]
% MaskType = 'PVS';
% MaskType = 'PVSOrVasculature';
% MaskType = 'PVSAndVasculature';
% MaskType = 'Vasculature';

=======
D_Tissue = 1000; %[um^2/s]
D_Blood = []; %[um^2/s]
D_VRS = []; %[um^2/s]
MaskType = '';
% D_Blood = 2000; %[um^2/s]
% D_VRS = 3000; %[um^2/s]
% MaskType = 'PVSAndVasculature';
% MaskType = 'PVS';
% MaskType = 'PVSOrVasculature';
% MaskType = 'Vasculature';

GridSize = [500,500,500];
alpha_range = alpha_range(end:-1:1);
dR2_Data = dR2_Data(end:-1:1);
BinCounts = BinCounts(end:-1:1);

>>>>>>> f719f95e
Nsteps = 8;
StepperArgs = struct('Stepper', 'BTSplitStepper', 'Order', 2);
% Nsteps = 1;
% StepperArgs = struct('Stepper', 'ExpmvStepper', 'prec', 'half', 'full_term', false, 'prnt', false);

% % ---- Diffusionless ---- %
% D_Tissue = 0; %[um^2/s]
% D_Blood = []; %[um^2/s]
% D_VRS = []; %[um^2/s]
% Nsteps = 1; % one exact step
% StepperArgs = struct('Stepper', 'BTSplitStepper', 'Order', 2);

B0 = -3.0; %[Tesla]
rng('default'); seed = rng; % for consistent geometries between sims.
Navgs = 1; % for now, if geom seed is 'default', there is no point doing > 1 averages
RotateGeom = false; % geometry is fixed; dipole rotates
MajorAngle = 0.0; % major vessel angle w.r.t z-axis [degrees]
NumMajorArteries = 0;
MinorArterialFrac = 0.0;
% VRSRelativeRad = 1; % Radius of Virchow-Robin space relative to major vessel radius [unitless] => 0X volume (see below)
% VRSRelativeRad = 2; % Radius of Virchow-Robin space relative to major vessel radius [unitless] => 3X volume (see below)
% VRSRelativeRad = sqrt(2); % VRS space volume is approx (relrad^2-1)*BVF, so sqrt(2) => 1X
VRSRelativeRad = sqrt(5/2); % VRS space volume is approx (relrad^2-1)*BVF, so sqrt(5/2) => 1.5X
% VRSRelativeRad = sqrt(3); % VRS space volume is approx (relrad^2-1)*BVF, so sqrt(3) => 2X

PlotFigs = true;
SaveFigs = true;
FigTypes = {'png'}; % outputs a lot of figures, so just 'png' is probably best
CloseFigs = true;
SaveResults = true;

% ============================= GEOMETRY ================================ %

% OptVariables = 'CA_iBVF_aBVF';
OptVariables = 'CA_Rmajor_MinorExpansion';

% Fixed Geometry Arguments
GeomArgs = struct( ...% 'iBVF', iBVF, 'aBVF', aBVF, ... % these are set below
    'VoxelSize', VoxelSize, 'GridSize', GridSize, 'VoxelCenter', VoxelCenter, ...
    'Nmajor', Nmajor, 'MajorAngle', MajorAngle, ......
    'NumMajorArteries', NumMajorArteries, 'MinorArterialFrac', MinorArterialFrac, ...
    'Rminor_mu', Rminor_mu, 'Rminor_sig', Rminor_sig, ...
    'VRSRelativeRad', VRSRelativeRad, ...
    'AllowMinorSelfIntersect', true, 'AllowMinorMajorIntersect', true, ...
    'ImproveMajorBVF', true, 'ImproveMinorBVF', true, ...
    'PopulateIdx', true, 'seed', seed );

% Generate initial guess and geometry
switch upper(OptVariables)
    case 'CA_IBVF_ABVF'
        Geom = []; % Geom is created inside perforientation_fun
    case 'CA_RMAJOR_MINOREXPANSION'
        GeomArgs.ImproveMajorBVF = false;
        GeomArgs.ImproveMinorBVF = false;
        
        % Generate geometry for contraction
        GeomArgs.iBVF = ub(2);
        GeomArgs.aBVF = ub(3);
        GeomNameValueArgs = struct2arglist(GeomArgs);
        Geom = Geometry.CylindricalVesselFilledVoxel( GeomNameValueArgs{:} );
        
        % Generate new initial guesses and bounds
        getRmajor0 = @(aBVF) sqrt( prod(VoxelSize) * aBVF / ( Nmajor * pi * rayBoxIntersectionLength( VoxelCenter(:), [sind(MajorAngle); 0; cosd(MajorAngle)], VoxelSize(:), VoxelCenter(:) ) ) );
        getSpaceFactor0 = @(iBVF) (Geom.iBVF/iBVF)^(1/2.3); % empirical model: iBVF = iBVF_max * SpaceFactor^(-2.3)
        
        lb_old = lb;
        ub_old = ub;
        lb = [lb_old(1), getRmajor0(lb_old(3)), getSpaceFactor0(ub_old(2))];
        x0 = [x0(1),     getRmajor0(aBVF0),     getSpaceFactor0(iBVF0)];
        ub = [ub_old(1), getRmajor0(ub_old(3)), getSpaceFactor0(lb_old(2))];
        
    otherwise
        error('''OptVariables'' must be ''CA_iBVF_aBVF'' or ''CA_Rmajor_MinorExpansion''');
end

% =========================== OPTIMIZATION ============================== %

% Norm function type for the weighted residual (see PERFORIENTATION_OBJFUN)
Normfun = 'AICc';

% Limiting factor will always be MaxIter or MaxFunEvals, as due to
% simulation randomness, TolX/TolFun tend to not be reliable measures of 
% goodness of fit
OptOpts = optimoptions('fmincon', ...
    'MaxFunEvals', 150, ...
    'Algorithm', 'sqp', ... % trust-region-reflective', ...
    'MaxIter', 100, ...
    'TolX', 1e-12, ...
    'TolFun', 1e-12, ...
    'TypicalX', x0, ...
    'FinDiffRelStep', [0.02, 0.02, 0.02], ...
    'Display', 'iter' ...
    );

% Call diary before the minimization starts
if ~isempty(DiaryFilename); diary(DiaryFilename); end

% Simulation function handle
objfun = @(x) perforientation_objfun(x, alpha_range, dR2_Data, [], Weights, Normfun, ...
    TE, Nsteps, type, B0, D_Tissue, D_Blood, D_VRS, ...
    'OptVariables', OptVariables, ...
    'Navgs', Navgs, 'StepperArgs', StepperArgs, 'MaskType', MaskType, ...
    'Weights', Weights, 'Normfun', Normfun, ...
    'PlotFigs', PlotFigs, 'SaveFigs', SaveFigs, 'CloseFigs', CloseFigs, 'FigTypes', FigTypes, ...
    'SaveResults', SaveResults, 'DiaryFilename', DiaryFilename, ...
    'GeomArgs', GeomArgs, 'Geom', Geom, 'RotateGeom', RotateGeom);

% Call `fmincon` optimization routine
[x, fval, exitflag, output, lambda, grad, hessian] = ...
    fmincon(objfun, x0, [], [], [], [], lb, ub, [], OptOpts);

Params0 = struct('OptVariables', OptVariables,...
    'CA0', CA0, 'iBVF0', iBVF0, 'aBVF0', aBVF0,...
    'x0', x0, 'lb', lb, 'ub', ub);

if ~isempty(DiaryFilename); diary(DiaryFilename); diary('off'); end

% =========== Generate text file of best simulation results ============= %

fout = fopen([datestr(now,30),'__','FminconIterationsOutput.txt'], 'w');
iter = 1;
Norm_best = Inf;
R2w_best = -Inf;
fprintf(fout, '%s', 'Timestamp       f-count            f(x)       Best f(x)             R2w        Best R2w');
for s = dir('*.mat')'
    try
        Results = load(s.name);
        Results = Results.Results;
        normfun = @(normfun) perforientation_objfun(Results.params, Results.alpha_range, Results.dR2_Data, Results.dR2, Results.args.Weights, normfun);
        f = normfun(Results.args.Normfun);
        R2w = normfun('R2w');
        Norm_best = min(f, Norm_best);
        R2w_best = max(R2w, R2w_best);
        fprintf(fout, '\n%s%8d%16.8f%16.8f%16.8f%16.8f', s.name(1:15), iter, f, Norm_best, R2w, R2w_best);
        iter = iter + 1;
    catch me
        warning(me.message);
    end
end
fclose(fout);
clear fout iter Results f R2w

% Save resulting workspace
if ~isempty(Geom)
    % Clear anonymous functions which close over `Geom` for saving
    clear objfun getRmajor0 getSpaceFactor0
    
    % Compress `Geom` for saving
    Geom = Compress(Geom);
end
save([datestr(now,30),'__','FminconResults'], '-v7');


% ====== Code for regenerating figures/FminconIterationsOutput file ===== %

% fout = fopen([datestr(now,30),'__','FminconIterationsOutput.txt'], 'w');
% iter = 1;
% Norm_best = Inf;
% fprintf(fout, '%s', 'Timestamp       f-count            f(x)       Best f(x)');
% 
% for s = dir('*.mat')'
%     try
%         % Load results struct
%         Results = load(s.name);
%         Results = Results.Results;
%         
%         % % Set proper weights/normfun
%         % [~, ~, ~, ~, ~, ~, Results.args.Weights] = get_GRE_data(Results.alpha_range);
%         % Results.args.Weights = Results.args.Weights/sum(Results.args.Weights(:));
%         % Results.args.Normfun = 'L2w';
%         % save(s.name, 'Results');
%         
%         % replot and save fig
%         [ fig, ~ ] = perforientation_plot( Results.dR2, Results.dR2_all, Results.Geometries, Results.args );
%         
%         % recreate norm values file
%         f = perforientation_objfun(Results.params, Results.alpha_range, Results.dR2_Data, Results.dR2, Results.args.Weights, Results.args.Normfun);
%         Norm_best = min(f, Norm_best);
%         fprintf(fout, '\n%s%8d%16.8f%16.8f', s.name(1:15), iter, f, Norm_best);
%         iter = iter + 1;
%     catch me
%         warning(me.message);
%     end
% end<|MERGE_RESOLUTION|>--- conflicted
+++ resolved
@@ -69,56 +69,37 @@
 
 % ======================== BLOCH-TORREY SETTINGS ======================== %
 
-Nmajor = 9;
+Nmajor = 1;
 Rminor_mu = 7.0;
 Rminor_sig = 0.0;
 % Rminor_mu = 13.7;
 % Rminor_sig = 2.1;
 
-% ---- With Diffusion ---- %
-<<<<<<< HEAD
-D_Tissue = 2000; %[um^2/s]
+% % ---- With Diffusion ---- %
+% D_Tissue = 2000; %[um^2/s]
+% D_Blood = []; %[um^2/s]
+% D_VRS = []; %[um^2/s]
+% MaskType = '';
+% 
+% % D_Tissue = 1000; %[um^2/s]
+% % D_Blood = 2000; %[um^2/s]
+% % D_VRS = 3000; %[um^2/s]
+% % MaskType = 'PVS';
+% % MaskType = 'PVSOrVasculature';
+% % MaskType = 'PVSAndVasculature';
+% % MaskType = 'Vasculature';
+% 
+% Nsteps = 8;
+% StepperArgs = struct('Stepper', 'BTSplitStepper', 'Order', 2);
+% % Nsteps = 1;
+% % StepperArgs = struct('Stepper', 'ExpmvStepper', 'prec', 'half', 'full_term', false, 'prnt', false);
+
+% ---- Diffusionless ---- %
+D_Tissue = 0; %[um^2/s]
 D_Blood = []; %[um^2/s]
 D_VRS = []; %[um^2/s]
-MaskType = '';
-
-% D_Tissue = 1000; %[um^2/s]
-% D_Blood = 2000; %[um^2/s]
-% D_VRS = 3000; %[um^2/s]
-% MaskType = 'PVS';
-% MaskType = 'PVSOrVasculature';
-% MaskType = 'PVSAndVasculature';
-% MaskType = 'Vasculature';
-
-=======
-D_Tissue = 1000; %[um^2/s]
-D_Blood = []; %[um^2/s]
-D_VRS = []; %[um^2/s]
-MaskType = '';
-% D_Blood = 2000; %[um^2/s]
-% D_VRS = 3000; %[um^2/s]
-% MaskType = 'PVSAndVasculature';
-% MaskType = 'PVS';
-% MaskType = 'PVSOrVasculature';
-% MaskType = 'Vasculature';
-
-GridSize = [500,500,500];
-alpha_range = alpha_range(end:-1:1);
-dR2_Data = dR2_Data(end:-1:1);
-BinCounts = BinCounts(end:-1:1);
-
->>>>>>> f719f95e
-Nsteps = 8;
+Nsteps = 1; % one exact step
 StepperArgs = struct('Stepper', 'BTSplitStepper', 'Order', 2);
-% Nsteps = 1;
-% StepperArgs = struct('Stepper', 'ExpmvStepper', 'prec', 'half', 'full_term', false, 'prnt', false);
-
-% % ---- Diffusionless ---- %
-% D_Tissue = 0; %[um^2/s]
-% D_Blood = []; %[um^2/s]
-% D_VRS = []; %[um^2/s]
-% Nsteps = 1; % one exact step
-% StepperArgs = struct('Stepper', 'BTSplitStepper', 'Order', 2);
 
 B0 = -3.0; %[Tesla]
 rng('default'); seed = rng; % for consistent geometries between sims.
