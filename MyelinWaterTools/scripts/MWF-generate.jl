--- conflicted
+++ resolved
@@ -151,19 +151,11 @@
     :Dmye   => (sampler = :linearsampler,    args = (lb = 200.0,   ub = 200.0)), #TODO #(sampler = :log10sampler,     args = (lb = 10.0,   ub = 500.0)), #Test value: 25.0
     :Dax    => (sampler = :linearsampler,    args = (lb = 200.0,   ub = 200.0)), #TODO #(sampler = :log10sampler,     args = (lb = 10.0,   ub = 500.0)), #Test value: 25.0
     :TE     => (sampler = :linearsampler,    args = (lb = 10e-3,   ub = 10e-3)), #TODO (lb = 5e-3,   ub = 15e-3)),
-<<<<<<< HEAD
     :nTE    => (sampler = :unitrangesampler, args = (lb = 32,      ub = 32)), #TODO (lb = 24,     ub = 60)),
     :T2sp   => (sampler = :linearsampler,    args = (lb = 15e-3,   ub = 15e-3)), #TODO args = (lb = 10e-3,   ub = 20e-3)), #Default: 15e-3
     :T2lp   => (sampler = :linearsampler,    args = (lb = 63e-3,   ub = 63e-3)), #TODO args = (lb = 50e-3,   ub = 80e-3)), #Default: 63e-3
     :T2tiss => (sampler = :linearsampler,    args = (lb = 63e-3,   ub = 63e-3)), #TODO args = (lb = 50e-3,   ub = 80e-3)), #Default: 63e-3
     :T1sp   => (sampler = :linearsampler,    args = (lb = 200e-3,  ub = 200e-3)), #args = (lb = 949e-3, ub = 1219e-3)), #3-sigma range for T1 = 1084 +/- 45
-=======
-    :nTE    => (sampler = :rangesampler,     args = (lb = 32,      ub = 32)), #TODO (lb = 24,     ub = 60)),
-    :T2sp   => (sampler = :linearsampler,    args = (lb = 10e-3,   ub = 20e-3)), #Default: 15e-3
-    :T2lp   => (sampler = :linearsampler,    args = (lb = 50e-3,   ub = 80e-3)), #Default: 63e-3
-    :T2tiss => (sampler = :linearsampler,    args = (lb = 50e-3,   ub = 80e-3)), #Default: 63e-3
-    :T1sp   => (sampler = :linearsampler,    args = (lb = 1000e-3, ub = 1000e-3)), #args = (lb = 949e-3, ub = 1219e-3)), #3-sigma range for T1 = 1084 +/- 45
->>>>>>> f9d6940e
     :T1lp   => (sampler = :linearsampler,    args = (lb = 1000e-3, ub = 1000e-3)), #args = (lb = 949e-3, ub = 1219e-3)), #3-sigma range for T1 = 1084 +/- 45
     :T1tiss => (sampler = :linearsampler,    args = (lb = 1000e-3, ub = 1000e-3)), #args = (lb = 949e-3, ub = 1219e-3)), #3-sigma range for T1 = 1084 +/- 45
 )
